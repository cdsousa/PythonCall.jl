import os
import sys

from time import time

from . import CONFIG, __version__
from .jlcompat import JuliaCompat, Version, julia_version_str

### META

def load_meta():
    import json, os.path
    fn = CONFIG['meta']
    if os.path.exists(fn):
        with open(fn) as fp:
            return json.load(fp)
    else:
        return {}

def save_meta(meta):
    import json
    fn = CONFIG['meta']
    with open(fn, 'w') as fp:
        json.dump(meta, fp)

def get_meta(*keys):
    meta = load_meta()
    for key in keys:
        if key in meta:
            meta = meta[key]
        else:
            return None
    return meta

def set_meta(*args):
    if len(args) < 2:
        raise TypeError('set_meta requires at least two arguments')
    keys = args[:-1]
    value = args[-1]
    meta2 = meta = load_meta()
    for key in keys[:-1]:
        meta2 = meta2.setdefault(key, {})
    meta2[keys[-1]] = value
    save_meta(meta)

### RESOLVE

class PackageSpec:
    def __init__(self, name, uuid, dev=False, compat=None, path=None, url=None, rev=None, version=None):
        self.name = name
        self.uuid = uuid
        self.dev = dev
        self.compat = compat
        self.path = path
        self.url = url
        self.rev = rev
        self.version = version

    def jlstr(self):
        args = ['name="{}"'.format(self.name), 'uuid="{}"'.format(self.uuid)]
        if self.path is not None:
            args.append('path=raw"{}"'.format(self.path))
        if self.url is not None:
            args.append('url=raw"{}"'.format(self.url))
        if self.rev is not None:
            args.append('rev=raw"{}"'.format(self.rev))
        if self.version is not None:
            args.append('version=raw"{}"'.format(self.version))
        return "Pkg.PackageSpec({})".format(', '.join(args))

    def dict(self):
        ans = {
            "name": self.name,
            "uuid": self.uuid,
            "dev": self.dev,
            "compat": self.compat,
            "path": self.path,
            "url": self.url,
            "rev": self.rev,
            "version": self.version,
        }
        return {k:v for (k,v) in ans.items() if v is not None}

def can_skip_resolve():
    # resolve if we haven't resolved before
    deps = get_meta("pydeps")
    if deps is None:
        return False
    # resolve whenever the version changes
    version = deps.get("version")
    if version is None or version != __version__:
        return False
    # resolve whenever Julia changes
    jlexe = deps.get("jlexe")
    if jlexe is None:
        return False
    jlver = deps.get("jlversion")
    if jlver is None or jlver != julia_version_str(jlexe):
        return False
    # resolve whenever swapping between dev/not dev
    isdev = deps.get("dev")
    if isdev is None or isdev != CONFIG["dev"]:
        return False
    # resolve whenever anything in sys.path changes
    timestamp = deps.get("timestamp")
    if timestamp is None:
        return False
    sys_path = deps.get("sys_path")
    if sys_path is None or sys_path != sys.path:
        return False
    for path in sys.path:
        if not path:
            path = os.getcwd()
        if not os.path.exists(path):
            continue
        if os.path.getmtime(path) > timestamp:
            return False
        if os.path.isdir(path):
            fn = os.path.join(path, "juliacalldeps.json")
            if os.path.exists(fn) and os.path.getmtime(fn) > timestamp:
                return False
    return deps

def deps_files():
    ans = []
    for path in sys.path:
        if not path:
            path = os.getcwd()
        if not os.path.isdir(path):
            continue
        fn = os.path.join(path, "juliacalldeps.json")
        if os.path.isfile(fn):
            ans.append(fn)
        for subdir in os.listdir(path):
            fn = os.path.join(path, subdir, "juliacalldeps.json")
            if os.path.isfile(fn):
                ans.append(fn)
    return list(set(ans))

def required_packages():
    # read all dependencies into a dict: name -> key -> file -> value
    import json
    all_deps = {}
    for fn in deps_files():
        with open(fn) as fp:
            deps = json.load(fp)
        for (name, kvs) in deps.get("packages", {}).items():
            if name == "PythonCall":
                raise ValueError("Cannot have a dependency called 'PythonCall'")
            dep = all_deps.setdefault(name, {})
            for (k, v) in kvs.items():
                dep.setdefault(k, {})[fn] = v
    # merges non-unique values
    def merge_unique(dep, kfvs, k):
        fvs = kfvs.pop(k, None)
        if fvs is not None:
            vs = set(fvs.values())
            if len(vs) == 1:
                dep[k], = vs
            elif vs:
                raise Exception("'{}' entries are not unique:\n{}".format(k, '\n'.join(['- {!r} at {}'.format(v,f) for (f,v) in fvs.items()])))
    # merges compat entries
    def merge_compat(dep, kfvs, k):
        fvs = kfvs.pop(k, None)
        if fvs is not None:
            compats = list(map(JuliaCompat, fvs.values()))
            compat = compats[0]
            for c in compats[1:]:
                compat &= c
            if compat.isempty():
                raise Exception("'{}' entries have empty intersection:\n{}".format(k, '\n'.join(['- {!r} at {}'.format(v,f) for (f,v) in fvs.items()])))
            else:
                dep[k] = compat.jlstr()
    # merges booleans with any
    def merge_any(dep, kfvs, k):
        fvs = kfvs.pop(k, None)
        if fvs is not None:
            dep[k] = any(fvs.values())
    # merge dependencies: name -> key -> value
    deps = []
    for (name, kfvs) in all_deps.items():
        kw = {'name': name}
        merge_unique(kw, kfvs, 'uuid')
        merge_unique(kw, kfvs, 'path')
        merge_unique(kw, kfvs, 'url')
        merge_unique(kw, kfvs, 'rev')
        merge_compat(kw, kfvs, 'compat')
        merge_any(kw, kfvs, 'dev')
        deps.append(PackageSpec(**kw))
    return deps

def required_julia():
    import json
    compats = {}
    for fn in deps_files():
        with open(fn) as fp:
            deps = json.load(fp)
            c = deps.get("julia")
            if c is not None:
                compats[fn] = JuliaCompat(c)
    compat = None
    for c in compats.values():
        if compat is None:
            compat = c
        else:
            compat &= c
    if compat is not None and compat.isempty():
        raise Exception("'julia' compat entries have empty intersection:\n{}".format('\n'.join(['- {!r} at {}'.format(v,f) for (f,v) in compats.items()])))
    return compat

def best_julia_version(compat=None):
    """
    Selects the best Julia version available matching required_julia().

    It's based on jill.utils.version_utils.latest_version() and jill.install.install_julia().
    """
<<<<<<< HEAD
    if compat is None:
        compat = required_julia()
=======
    import jill.utils.version_utils
    import jill.install
    compat = required_julia()
>>>>>>> ea8b0d24
    system = jill.install.current_system()
    arch = jill.install.current_architecture()
    if system == 'linux' and jill.install.current_libc() == 'musl':
        system = 'musl'
    releases = jill.utils.version_utils.read_releases()
    releases = [r for r in releases if r[1]==system and r[2]==arch]
    if compat is not None:
        _releases = releases
        releases = []
        for r in _releases:
            try:
                v = Version(r[0])
                if v in compat:
                    releases.append(r)
            except:
                pass
    if not releases:
        raise Exception('Did not find a version of Julia satisfying {!r}'.format(compat.jlstr()))
    return max(releases, key=lambda x: jill.utils.version_utils.Version(x[0]))[0]

def record_resolve(pkgs):
    set_meta("pydeps", {
        "version": __version__,
        "dev": CONFIG["dev"],
        "jlversion": CONFIG.get("exever"),
        "jlexe": CONFIG.get("exepath"),
        "timestamp": time(),
        "sys_path": sys.path,
        "pkgs": [pkg.dict() for pkg in pkgs],
    })<|MERGE_RESOLUTION|>--- conflicted
+++ resolved
@@ -214,14 +214,10 @@
 
     It's based on jill.utils.version_utils.latest_version() and jill.install.install_julia().
     """
-<<<<<<< HEAD
     if compat is None:
         compat = required_julia()
-=======
     import jill.utils.version_utils
     import jill.install
-    compat = required_julia()
->>>>>>> ea8b0d24
     system = jill.install.current_system()
     arch = jill.install.current_architecture()
     if system == 'linux' and jill.install.current_libc() == 'musl':
